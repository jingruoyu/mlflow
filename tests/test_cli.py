--- conflicted
+++ resolved
@@ -8,7 +8,6 @@
 import tempfile
 import time
 import subprocess
-import requests
 
 from urllib.request import url2pathname
 from urllib.parse import urlparse, unquote
@@ -26,8 +25,6 @@
 
 from tests.helper_functions import pyfunc_serve_and_score_model, get_safe_port
 from tests.tracking.integration_test_utils import _await_server_up_or_die
-<<<<<<< HEAD
-=======
 
 
 @pytest.mark.parametrize("command", ["server", "ui"])
@@ -42,7 +39,6 @@
         assert resp.text == "OK"
     finally:
         process.kill()
->>>>>>> f6a6b20c
 
 
 def test_server_static_prefix_validation():
