--- conflicted
+++ resolved
@@ -12,10 +12,6 @@
   ModelVersionStatusIcons,
   DefaultModelVersionStatusMessages,
   ACTIVE_STAGES,
-<<<<<<< HEAD
-  modelVersion_DELETE_MENU_ITEM_DISABLED_TOOLTIP_TEXT,
-=======
->>>>>>> 22e69c3b
 } from '../constants';
 import Routers from '../../experiment-tracking/routes';
 import { CollapsibleSection } from '../../common/components/CollapsibleSection';
@@ -177,39 +173,8 @@
     });
   };
 
-<<<<<<< HEAD
-  renderPageHeaderDropdown() {
-    const menu = (
-      <Menu>
-        {ACTIVE_STAGES.includes(this.props.modelVersion.currentStage) ? (
-          <Menu.Item disabled className='delete'>
-            <Tooltip placement='right' title={modelVersion_DELETE_MENU_ITEM_DISABLED_TOOLTIP_TEXT}>
-              <FormattedMessage
-                defaultMessage='Delete'
-                description='Text for disabled deleted button due to inactive stage on model
-                   version view page header'
-              />
-            </Tooltip>
-          </Menu.Item>
-        ) : (
-          <Menu.Item onClick={this.showDeleteModal} className='delete'>
-            <FormattedMessage
-              defaultMessage='Delete'
-              description='Text for delete button on model version view page header'
-            />
-          </Menu.Item>
-        )}
-      </Menu>
-    );
-    return (
-      <Dropdown data-test-id='breadCrumbMenuDropdown' overlay={menu} trigger={['click']}>
-        <Icon type='caret-down' className='breadcrumb-caret' />
-      </Dropdown>
-    );
-=======
   shouldHideDeleteOption() {
     return false;
->>>>>>> 22e69c3b
   }
 
   renderStageDropdown(modelVersion) {
