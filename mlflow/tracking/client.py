"""
Internal package providing a Python CRUD interface to MLflow experiments, runs, registered models,
and model versions. This is a lower level API than the :py:mod:`mlflow.tracking.fluent` module,
and is exposed in the :py:mod:`mlflow.tracking` module.
"""
<<<<<<< HEAD
import logging

=======
>>>>>>> 51c5eb59
from mlflow.entities import ViewType
from mlflow.entities.model_registry.model_version_stages import ALL_STAGES
from mlflow.exceptions import MlflowException
from mlflow.protos.databricks_pb2 import FEATURE_DISABLED
from mlflow.store.tracking import SEARCH_MAX_RESULTS_DEFAULT
from mlflow.tracking._model_registry.client import ModelRegistryClient
from mlflow.tracking.registry import UnsupportedModelRegistryStoreURIException
from mlflow.tracking._tracking_service import utils
from mlflow.tracking._tracking_service.client import TrackingServiceClient
from mlflow.utils import experimental, deprecated

_logger = logging.getLogger(__name__)


class MlflowClient(object):
    """
    Client of an MLflow Tracking Server that creates and manages experiments and runs, and of an
    MLflow Registry Server that creates and manages registered models and model versions. It's a
    thin wrapper around TrackingServiceClient and RegistryClient so there is a unified API but we
    can keep the implementation of the tracking and registry clients independent from each other.
    """

    def __init__(self, tracking_uri=None, registry_uri=None):
        """
        :param tracking_uri: Address of local or remote tracking server. If not provided, defaults
                             to the service set by ``mlflow.tracking.set_tracking_uri``. See
                             `Where Runs Get Recorded <../tracking.html#where-runs-get-recorded>`_
                             for more info.
        :param registry_uri: Address of local or remote model registry server. If not provided,
                             defaults to the service set by ``mlflow.tracking.set_tracking_uri``.
        """
        final_tracking_uri = tracking_uri or utils.get_tracking_uri()
        self._registry_uri = registry_uri or final_tracking_uri
        self._tracking_client = TrackingServiceClient(final_tracking_uri)
        # `MlflowClient` also references a `ModelRegistryClient` instance that is provided by the
        # `MlflowClient._get_registry_client()` method. This `ModelRegistryClient` is not explicitly
        # defined as an instance variable in the `MlflowClient` constructor; an instance variable
        # is assigned lazily by `MlflowClient._get_registry_client()` and should not be referenced
        # outside of the `MlflowClient._get_registry_client()` method

    def _get_registry_client(self):
        """
        Attempts to create a py:class:`ModelRegistryClient` if one does not already exist.

        :raises: py:class:`mlflow.exceptions.MlflowException` if the py:class:`ModelRegistryClient`
                 cannot be created. This may occur, for example, when the registry URI refers
                 to an unsupported store type (e.g., the FileStore).
        :return: A py:class:`ModelRegistryClient` instance
        """
        # Attempt to fetch a `ModelRegistryClient` that is lazily instantiated and defined as
        # an instance variable on this `MlflowClient` instance. Because the instance variable
        # is undefined until the first invocation of _get_registry_client(), the `getattr()`
        # function is used to safely fetch the variable (if it is defined) or a NoneType
        # (if it is not defined)
        registry_client_attr = "_registry_client_lazy"
        registry_client = getattr(self, registry_client_attr, None)
        if registry_client is None:
            try:
                registry_client = ModelRegistryClient(self._registry_uri)
                # Define an instance variable on this `MlflowClient` instance to reference the
                # `ModelRegistryClient` that was just constructed. `setattr()` is used to ensure
                # that the variable name is consistent with the variable name specified in the
                # preceding call to `getattr()`
                setattr(self, registry_client_attr, registry_client)
            except UnsupportedModelRegistryStoreURIException as exc:
                raise MlflowException(
                    "Model Registry features are not supported by the store with URI:"
                    " '{uri}'. Stores with the following URI schemes are supported:"
                    " {schemes}.".format(uri=self._registry_uri, schemes=exc.supported_uri_schemes),
                    FEATURE_DISABLED)
        return registry_client

    # Tracking API

    def get_run(self, run_id):
        """
        Fetch the run from backend store. The resulting :py:class:`Run <mlflow.entities.Run>`
        contains a collection of run metadata -- :py:class:`RunInfo <mlflow.entities.RunInfo>`,
        as well as a collection of run parameters, tags, and metrics --
        :py:class:`RunData <mlflow.entities.RunData>`. In the case where multiple metrics with the
        same key are logged for the run, the :py:class:`RunData <mlflow.entities.RunData>` contains
        the most recently logged value at the largest step for each metric.

        :param run_id: Unique identifier for the run.

        :return: A single :py:class:`mlflow.entities.Run` object, if the run exists. Otherwise,
                 raises an exception.
        """
        return self._tracking_client.get_run(run_id)

    def get_metric_history(self, run_id, key):
        """
        Return a list of metric objects corresponding to all values logged for a given metric.

        :param run_id: Unique identifier for run
        :param key: Metric name within the run

        :return: A list of :py:class:`mlflow.entities.Metric` entities if logged, else empty list
        """
        return self._tracking_client.get_metric_history(run_id, key)

    def create_run(self, experiment_id, start_time=None, tags=None):
        """
        Create a :py:class:`mlflow.entities.Run` object that can be associated with
        metrics, parameters, artifacts, etc.
        Unlike :py:func:`mlflow.projects.run`, creates objects but does not run code.
        Unlike :py:func:`mlflow.start_run`, does not change the "active run" used by
        :py:func:`mlflow.log_param`.

        :param experiment_id: The ID of then experiment to create a run in.
        :param start_time: If not provided, use the current timestamp.
        :param tags: A dictionary of key-value pairs that are converted into
                     :py:class:`mlflow.entities.RunTag` objects.
        :return: :py:class:`mlflow.entities.Run` that was created.
        """
        return self._tracking_client.create_run(experiment_id, start_time, tags)

    def list_run_infos(self, experiment_id, run_view_type=ViewType.ACTIVE_ONLY):
        """:return: List of :py:class:`mlflow.entities.RunInfo`"""
        return self._tracking_client.list_run_infos(experiment_id, run_view_type)

    def list_experiments(self, view_type=None):
        """
        :return: List of :py:class:`mlflow.entities.Experiment`
        """
        return self._tracking_client.list_experiments(view_type)

    def get_experiment(self, experiment_id):
        """
        Retrieve an experiment by experiment_id from the backend store

        :param experiment_id: The experiment ID returned from ``create_experiment``.
        :return: :py:class:`mlflow.entities.Experiment`
        """
        return self._tracking_client.get_experiment(experiment_id)

    def get_experiment_by_name(self, name):
        """
        Retrieve an experiment by experiment name from the backend store

        :param name: The experiment name.
        :return: :py:class:`mlflow.entities.Experiment`
        """
        return self._tracking_client.get_experiment_by_name(name)

    def create_experiment(self, name, artifact_location=None):
        """Create an experiment.

        :param name: The experiment name. Must be unique.
        :param artifact_location: The location to store run artifacts.
                                  If not provided, the server picks an appropriate default.
        :return: Integer ID of the created experiment.
        """
        return self._tracking_client.create_experiment(name, artifact_location)

    def delete_experiment(self, experiment_id):
        """
        Delete an experiment from the backend store.

        :param experiment_id: The experiment ID returned from ``create_experiment``.
        """
        self._tracking_client.delete_experiment(experiment_id)

    def restore_experiment(self, experiment_id):
        """
        Restore a deleted experiment unless permanently deleted.

        :param experiment_id: The experiment ID returned from ``create_experiment``.
        """
        self._tracking_client.restore_experiment(experiment_id)

    def rename_experiment(self, experiment_id, new_name):
        """
        Update an experiment's name. The new name must be unique.

        :param experiment_id: The experiment ID returned from ``create_experiment``.
        """
        self._tracking_client.rename_experiment(experiment_id, new_name)

    def log_metric(self, run_id, key, value, timestamp=None, step=None):
        """
        Log a metric against the run ID.

        :param run_id: The run id to which the metric should be logged.
        :param key: Metric name.
        :param value: Metric value (float). Note that some special values such
                      as +/- Infinity may be replaced by other values depending on the store. For
                      example, the SQLAlchemy store replaces +/- Inf with max / min float values.
        :param timestamp: Time when this metric was calculated. Defaults to the current system time.
        :param step: Training step (iteration) at which was the metric calculated. Defaults to 0.
        """
        self._tracking_client.log_metric(run_id, key, value, timestamp, step)

    def log_param(self, run_id, key, value):
        """
        Log a parameter against the run ID. Value is converted to a string.
        """
        self._tracking_client.log_param(run_id, key, value)

    def set_experiment_tag(self, experiment_id, key, value):
        """
        Set a tag on the experiment with the specified ID. Value is converted to a string.
        :param experiment_id: String ID of the experiment.
        :param key: Name of the tag.
        :param value: Tag value (converted to a string).
        """
        self._tracking_client.set_experiment_tag(experiment_id, key, value)

    def set_tag(self, run_id, key, value):
        """
        Set a tag on the run with the specified ID. Value is converted to a string.
        :param run_id: String ID of the run.
        :param key: Name of the tag.
        :param value: Tag value (converted to a string)
        """
        self._tracking_client.set_tag(run_id, key, value)

    def delete_tag(self, run_id, key):
        """
        Delete a tag from a run. This is irreversible.

        :param run_id: String ID of the run
        :param key: Name of the tag
        """
        self._tracking_client.delete_tag(run_id, key)

    def log_batch(self, run_id, metrics=(), params=(), tags=()):
        """
        Log multiple metrics, params, and/or tags.

        :param run_id: String ID of the run
        :param metrics: If provided, List of Metric(key, value, timestamp) instances.
        :param params: If provided, List of Param(key, value) instances.
        :param tags: If provided, List of RunTag(key, value) instances.

        Raises an MlflowException if any errors occur.
        :return: None
        """
        self._tracking_client.log_batch(run_id, metrics, params, tags)

    def update_artifacts_location(self, run_id, artifact_path):
        """
        define a new path to store artifacts for a run

        :param run_id: String ID of the run
        :param artifact_path: overrides the experiment's default directory .
        """
        self._tracking_client.update_artifacts_location(run_id, artifact_path)

    def log_artifact(self, run_id, local_path, artifact_path=None):
        """
        Write a local file or directory to the remote ``artifact_uri``.

        :param local_path: Path to the file or directory to write.
        :param artifact_path: If provided, the directory in ``artifact_uri`` to write to.
        """
        self._tracking_client.log_artifact(run_id, local_path, artifact_path)

    def log_artifacts(self, run_id, local_dir, artifact_path=None):
        """
        Write a directory of files to the remote ``artifact_uri``.

        :param local_dir: Path to the directory of files to write.
        :param artifact_path: If provided, the directory in ``artifact_uri`` to write to.
        """
        self._tracking_client.log_artifacts(run_id, local_dir, artifact_path)

    def _record_logged_model(self, run_id, mlflow_model):
        """
        Record logged model info with the tracking server.

        :param run_id: run_id under which the model has been logged.
        :param mlflow_model: Model info to be recorded.
        """
        self._tracking_client._record_logged_model(run_id, mlflow_model)

    def list_artifacts(self, run_id, path=None):
        """
        List the artifacts for a run.

        :param run_id: The run to list artifacts from.
        :param path: The run's relative artifact path to list from. By default it is set to None
                     or the root artifact path.
        :return: List of :py:class:`mlflow.entities.FileInfo`
        """
        return self._tracking_client.list_artifacts(run_id, path)

    def download_artifacts(self, run_id, path, dst_path=None):
        """
        Download an artifact file or directory from a run to a local directory if applicable,
        and return a local path for it.

        :param run_id: The run to download artifacts from.
        :param path: Relative source path to the desired artifact.
        :param dst_path: Absolute path of the local filesystem destination directory to which to
                         download the specified artifacts. This directory must already exist.
                         If unspecified, the artifacts will either be downloaded to a new
                         uniquely-named directory on the local filesystem or will be returned
                         directly in the case of the LocalArtifactRepository.
        :return: Local path of desired artifact.
        """
        return self._tracking_client.download_artifacts(run_id, path, dst_path)

    def set_terminated(self, run_id, status=None, end_time=None):
        """Set a run's status to terminated.

        :param status: A string value of :py:class:`mlflow.entities.RunStatus`.
                       Defaults to "FINISHED".
        :param end_time: If not provided, defaults to the current time."""
        self._tracking_client.set_terminated(run_id, status, end_time)

    def delete_run(self, run_id):
        """
        Deletes a run with the given ID.
        """
        self._tracking_client.delete_run(run_id)

    def restore_run(self, run_id):
        """
        Restores a deleted run with the given ID.
        """
        self._tracking_client.restore_run(run_id)

    def search_runs(self, experiment_ids, filter_string="", run_view_type=ViewType.ACTIVE_ONLY,
                    max_results=SEARCH_MAX_RESULTS_DEFAULT, order_by=None, page_token=None):
        """
        Search experiments that fit the search criteria.

        :param experiment_ids: List of experiment IDs, or a single int or string id.
        :param filter_string: Filter query string, defaults to searching all runs.
        :param run_view_type: one of enum values ACTIVE_ONLY, DELETED_ONLY, or ALL runs
                              defined in :py:class:`mlflow.entities.ViewType`.
        :param max_results: Maximum number of runs desired.
        :param order_by: List of columns to order by (e.g., "metrics.rmse"). The ``order_by`` column
                     can contain an optional ``DESC`` or ``ASC`` value. The default is ``ASC``.
                     The default ordering is to sort by ``start_time DESC``, then ``run_id``.
        :param page_token: Token specifying the next page of results. It should be obtained from
            a ``search_runs`` call.

        :return: A list of :py:class:`mlflow.entities.Run` objects that satisfy the search
            expressions. If the underlying tracking store supports pagination, the token for
            the next page may be obtained via the ``token`` attribute of the returned object.
        """
        return self._tracking_client.search_runs(experiment_ids, filter_string, run_view_type,
                                                 max_results, order_by, page_token)

    # Registry API

    # Registered Model Methods

    @experimental
    def create_registered_model(self, name):
        """
        Create a new registered model in backend store.

        :param name: Name of the new model. This is expected to be unique in the backend store.
        :return: A single object of :py:class:`mlflow.entities.model_registry.RegisteredModel`
                 created by backend.
        """
        return self._get_registry_client().create_registered_model(name)

    @experimental
    def rename_registered_model(self, name, new_name):
        """
        Update registered model name.

        :param name: Name of the registered model to update.
        :param new_name: New proposed name for the registered model.

        :return: A single updated :py:class:`mlflow.entities.model_registry.RegisteredModel` object.
        """
        self._get_registry_client().rename_registered_model(name, new_name)

    @experimental
    def update_registered_model(self, name, new_name=None, description=None):
        """
        Updates metadata for RegisteredModel entity. Either ``new_name`` or ``description`` should
        be non-None. Backend raises exception if a registered model with given name does not exist.

        :param name: Name of the registered model to update.
        :param new_name: (Deprecated) New proposed name for the registered model.
                         This argument is deprecated, use rename_registered_model instead..
        :param description: (Optional) New description.
        :return: A single updated :py:class:`mlflow.entities.model_registry.RegisteredModel` object.
        """
        if new_name is None and description is None:
            raise MlflowException("Attempting to update registered model with no new field values.")

        if new_name is not None and new_name.strip() == "":
            raise MlflowException("The new name must not be an empty string.")

        res = None
        if new_name is not None:
            _logger.warning("'new_name' argument in update_registered_model is deprecated, "
                            "please use  renamed_registered_model instead.")
            res = self._get_registry_client().rename_registered_model(name=name, new_name=new_name)
            name = new_name
        if description is not None:
            res = self._get_registry_client().update_registered_model(name=name,
                                                                      description=description)
        return res

    @experimental
    def delete_registered_model(self, name):
        """
        Delete registered model.
        Backend raises exception if a registered model with given name does not exist.

        :param name: Name of the registered model to update.
        """
        self._get_registry_client().delete_registered_model(name)

    @experimental
    def list_registered_models(self):
        """
        List of all registered models.

        :return: List of :py:class:`mlflow.entities.model_registry.RegisteredModel` objects.
        """
        return self._get_registry_client().list_registered_models()

    @deprecated(alternative="mlflow.tracking.client.get_registered_model", since="1.7")
    def get_registered_model_details(self, name):
        return self.get_registered_model(name)

    @experimental
    def get_registered_model(self, name):
        """
        :param name: Name of the registered model to update.
        :return: A single :py:class:`mlflow.entities.model_registry.RegisteredModel` object.
        """
        return self._get_registry_client().get_registered_model(name)

    @experimental
    def get_latest_versions(self, name, stages=None):
        """
        Latest version models for each requests stage. If no ``stages`` provided, returns the
        latest version for each stage.

        :param name: Name of the registered model to update.
        :param stages: List of desired stages. If input list is None, return latest versions for
                       for ALL_STAGES.
        :return: List of `:py:class:`mlflow.entities.model_registry.ModelVersionDetailed` objects.
        """
        return self._get_registry_client().get_latest_versions(name, stages)

    # Model Version Methods

    @experimental
    def create_model_version(self, name, source, run_id):
        """
        Create a new model version from given source or run ID.

        :param name: Name ID for containing registered model.
        :param source: Source path where the MLflow model is stored.
        :param run_id: Run ID from MLflow tracking server that generated the model
        :return: Single :py:class:`mlflow.entities.model_registry.ModelVersion` object created by
                 backend.
        """
        return self._get_registry_client().create_model_version(name, source, run_id)

    @experimental
    def update_model_version(self, name, version, stage=None, description=None):
        """
        Update metadata associated with a model version in backend.

        :param name: Name of the containing registered model.
        :param version: Version number of the model version.
        :param stage: (Deprecated) New desired stage forthis model version. This field is deprecated
                      as of mlflow 1.7. Use transition_model_version_stage instead to update stage.
        :param description: New description.

        :return: A single :py:class:`mlflow.entities.model_registry.ModelVersion` object.
        """
        if stage is None and description is None:
            raise MlflowException("Attempting to update model version with no new field values.")
        if stage is not None and stage.strip() == "":
            raise MlflowException("The stage must not be an empty string.")

        res = None
        if stage is not None:
            _logger.warning("'stage' field in update_model_version is deprecated. "
                            "Use transition_model_stage instead.")
            res = self._get_registry_client().transition_model_version_stage(name=name,
                                                                             version=version,
                                                                             stage=stage)
        if description is not None:
            res = self._get_registry_client().update_model_version(name=name, version=version,
                                                                   description=description)
        return res

    @experimental
    def transition_model_version_stage(self, name, version, stage):
        """
        Update model version stage.

        :param name: Registered model name.
        :param version: Registered model version.
        :param new_stage: New desired stage for this model version.
        :param archive_existing_versions: If this flag is set, all existing model
               versions in the stage will be atomically moved to the "archived" stage.

        :return: A single :py:class:`mlflow.entities.model_registry.ModelVersion` object.
        """
        return self._get_registry_client().transition_model_version_stage(name, version, stage)

    @experimental
    def delete_model_version(self, name, version):
        """
        Delete model version in backend.

        :param name: Name of the containing registered model.
        :param version: Version number of the model version.
        """
        self._get_registry_client().delete_model_version(name, version)

    @deprecated("mlflow.tracking.client.get_model_version", "1.7")
    def get_model_version_details(self, name, version):
        """
        :param name: Name of the containing registered model.
        :param version: Version number of the model version.
        :return: A single :py:class:`mlflow.entities.model_registry.ModelVersion` object.
        """
        return self._get_registry_client().get_model_version(name, version)

    @experimental
    def get_model_version(self, name, version):
        """
        :param name: Name of the containing registered model.
        :param version: Version number of the model version.
        :return: A single :py:class:`mlflow.entities.model_registry.ModelVersion` object.
        """
        return self._get_registry_client().get_model_version(name, version)

    @experimental
    def get_model_version_download_uri(self, name, version):
        """
        Get the download location in Model Registry for this model version.

        :param name: Name of the containing registered model.
        :param version: Version number of the model version.
        :return: A single URI location that allows reads for downloading.
        """
        return self._get_registry_client().get_model_version_download_uri(name, version)

    @experimental
    def search_model_versions(self, filter_string):
        """
        Search for model versions in backend that satisfy the filter criteria.

        :param filter_string: A filter string expression. Currently supports a single filter
                              condition either name of model like ``name = 'model_name'`` or
                              ``run_id = '...'``.
        :return: PagedList of :py:class:`mlflow.entities.model_registry.ModelVersion` objects.
        """
        return self._get_registry_client().search_model_versions(filter_string)

    @experimental
    def get_model_version_stages(self, name, version):  # pylint: disable=unused-argument
        """
        :return: A list of valid stages.
        """
        return ALL_STAGES<|MERGE_RESOLUTION|>--- conflicted
+++ resolved
@@ -3,11 +3,7 @@
 and model versions. This is a lower level API than the :py:mod:`mlflow.tracking.fluent` module,
 and is exposed in the :py:mod:`mlflow.tracking` module.
 """
-<<<<<<< HEAD
 import logging
-
-=======
->>>>>>> 51c5eb59
 from mlflow.entities import ViewType
 from mlflow.entities.model_registry.model_version_stages import ALL_STAGES
 from mlflow.exceptions import MlflowException
